--- conflicted
+++ resolved
@@ -1,8 +1,6 @@
 from flask import Flask, jsonify, request, render_template
 import docker
-<<<<<<< HEAD
 import os
-=======
 import threading
 import time
 import socket
@@ -13,7 +11,6 @@
 logging.basicConfig(level=logging.INFO, 
                     format='%(asctime)s - %(levelname)s - %(message)s')
 logger = logging.getLogger(__name__)
->>>>>>> f0ea1c4d
 
 app = Flask(__name__)
 os.environ["DOCKER_HOST"] = "unix:///Users/lapac/.docker/run/docker.sock"  # Ensure Docker is accessible via TCP
